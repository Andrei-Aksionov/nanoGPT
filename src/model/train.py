--- conflicted
+++ resolved
@@ -10,19 +10,9 @@
 
 from src import config
 from src.data import CharTokenizer, NextTokenDataset
-<<<<<<< HEAD
-from src.model import BigramLanguageModel, GPTLanguageModel, Trainer
-from src.model.lr_schedulers import CosineWarmupLRScheduler
-from src.utils import get_device, grab_arguments, set_seed
-from src.utils.arguments import RangeChecker
-from src.utils.model import get_model_config, pickle_dump
-
-
-def train(model_class: torch.nn.Module, device: str | None, size: str, dataset_fraction: float | None = None) -> None:
-=======
 from src.model import (
     BigramLanguageModel,
-    CosineWarmupLRSchedular,
+    CosineWarmupLRScheduler,
     GPTLanguageModel,
     Trainer,
 )
@@ -42,7 +32,6 @@
     size: str,
     dataset_fraction: Optional[float] = None,
 ) -> None:
->>>>>>> 2c9216b9
     """Train a language model.
 
     Performs 4 steps:
