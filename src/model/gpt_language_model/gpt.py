--- conflicted
+++ resolved
@@ -1,6 +1,6 @@
 import math
 from functools import reduce
-from typing import Optional, Tuple
+from typing import List, Optional, Tuple
 
 import torch
 import torch.nn.functional as F
@@ -143,56 +143,13 @@
             if hasattr(module, "bias") and module.bias is not None:
                 torch.nn.init.zeros_(module.bias)
 
-<<<<<<< HEAD
     def forward(
         self,
         idx: Tensor,
         *,
         inference: bool = False,
-        kv_cache: None | list[Tensor] = None,
+        kv_cache: Optional[List[Tensor]] = None,
     ) -> Tensor:
-=======
-    def __optimizer_parameters(self, weight_decay: float) -> Tuple[dict, dict]:
-        """Configure optimizer with weight decay for nn.Linear.
-
-        Parameters
-        ----------
-        weight_decay : float
-            weight decay (L2 penalty)
-
-        Returns
-        -------
-        Tuple[dict, dict]
-            list of two dictionaries, containing parameter names that will have weight decay
-            and that will not accordingly
-
-        Raises
-        ------
-        ValueError
-            if model's layer are not in (nn.Linear, nn.LayerNorm, LayerNorm, nn.Embedding)
-        """
-        # separate out all parameters to those that will and won't experience regularizing weight decay
-        decay, no_decay = set(), set()
-        expected_weight_modules = (nn.Linear, nn.LayerNorm, LayerNorm, nn.Embedding)
-        for pn, _ in self.named_parameters():
-            # get the parent module by the parameter's name
-            module = reduce(lambda module, key: getattr(module, key), pn.split(".")[:-1], self)
-            if type(module) not in expected_weight_modules:
-                log_error(f"Expected the module to be one of '{expected_weight_modules}', but got {type(module)}")
-            if isinstance(module, nn.Linear) and pn.endswith("weight"):
-                decay.add(pn)
-            else:
-                no_decay.add(pn)
-
-        # create the pytorch optimizer object
-        param_dict = dict(self.named_parameters())
-        return [
-            {"params": [param_dict[pn] for pn in sorted(decay)], "weight_decay": weight_decay},
-            {"params": [param_dict[pn] for pn in sorted(no_decay)], "weight_decay": 0.0},
-        ]
-
-    def forward(self, idx: Tensor, *, inference: bool = False) -> Tensor:
->>>>>>> 2c9216b9
         """Do the whole forward pass for decoder part of transformer.
 
         This forward method includes all steps for decoder:
@@ -226,10 +183,9 @@
         # batch, time-step
         B, T = idx.shape  # noqa: N806
         if self.context_size < T:
-            log_error(
-                f"Cannot do forward pass on sequence of length {T}, "
-                "context size should less or equal to {self.context_size}",
-            )
+            msg = f"Cannot do forward pass on sequence of length {T}, "
+            f"context size should less or equal to {self.context_size}"
+            raise ValueError(msg)
 
         # obtain token embeddings and add positional information
         token_embeddings = self.token_embedding_table(idx)  # (B, T, C)
@@ -260,7 +216,7 @@
             )
         return self.language_model_head(x)  # (B, T, vocab_size)
 
-    def __optimizer_parameters(self, weight_decay: float) -> list[dict, dict]:
+    def __optimizer_parameters(self, weight_decay: float) -> Tuple[dict, dict]:
         """Configure optimizer with weight decay for nn.Linear.
 
         Parameters
@@ -270,7 +226,7 @@
 
         Returns
         -------
-        list[dict, dict]
+        Tuple[dict, dict]
             list of two dictionaries, containing parameter names that will have weight decay
             and that will not accordingly
 
@@ -286,8 +242,7 @@
             # get the parent module by the parameter's name
             module = reduce(lambda module, key: getattr(module, key), pn.split(".")[:-1], self)
             if type(module) not in expected_weight_modules:
-                msg = f"Expected the module to be one of '{expected_weight_modules}', but got {type(module)}"
-                raise ValueError(msg)
+                log_error(f"Expected the module to be one of '{expected_weight_modules}', but got {type(module)}")
             if isinstance(module, nn.Linear) and pn.endswith("weight"):
                 decay.add(pn)
             else:
@@ -489,7 +444,6 @@
         ValueError
             if using key-value cache and the number of tokens to generate is larger that context size of the model
         """
-<<<<<<< HEAD
         if use_kv_cache and (max_new_tokens + idx.shape[-1] - 1) > self.context_size:
             msg = (
                 "With kv-cache the number of new tokens should not be greater than context size of the model "
@@ -498,6 +452,8 @@
             )
             logger.error(msg)
             raise ValueError(msg)
+        # in the beginning initialize kv-cache either as None values if kv-cache is disabled,
+        # or as empty tensors if enabled
         kv_cache = (
             [torch.empty(2, 0, device=idx.device, dtype=idx.dtype) for _ in range(self.num_layers)]
             if use_kv_cache
@@ -511,12 +467,6 @@
                 context = idx[:, -self.context_size :]
             else:
                 context = idx[:, -1:]
-=======
-        # idx is (B, T) array of indices in the current context
-        for _ in trange(max_new_tokens, ascii=True):
-            # crop idx to the last block_size items
-            context = idx[:, -self.context_size :]
->>>>>>> 2c9216b9
             # get the predictions
             logits, kv_cache = self(
                 context,
