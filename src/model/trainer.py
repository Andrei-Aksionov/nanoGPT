from typing import List, Optional, Union

import torch
from loguru import logger
from torch import Tensor, nn
from torch.utils.data import DataLoader
from tqdm import tqdm

from src.utils import save_checkpoint


class Trainer:
    def __init__(
        self,
        model: nn.Module,
        optimizer: torch.optim.Optimizer,
        train_dataloader: DataLoader,
        eval_dataloader: DataLoader,
<<<<<<< HEAD
        device: None | str | torch.device,
        lr_scheduler: None | torch.optim.lr_scheduler.Optimizer = None,
=======
        device: Union[None, str, torch.device],
        lr_schedular: Optional[torch.optim.lr_scheduler.Optimizer] = None,
>>>>>>> 2c9216b9
        loss: "torch.nn.modules" = None,
        grad_accumulation_steps: Optional[int] = None,
        clip_grad_norm: Optional[float] = 1.0,
        checkpoint_model_path: str = "models/model.pth.tar",
        tqdm_update_interval: int = 100,
    ) -> None:
        """Contains boilerplate to train and evaluate the model.

        Parameters
        ----------
        model : nn.Module
            the model that will be trained
        optimizer : torch.optim.Optimizer
            optimizer to update the weights
        train_dataloader : DataLoader
            dataloader containing data for training
        eval_dataloader : DataLoader
            dataloader containing data for evaluation
        device: Union[None, str, torch.device]
            where the model and batch should be stored and executed
            if device is None, batch will be moved to the same device where the model is
<<<<<<< HEAD
        lr_scheduler: None | torch.optim.lr_scheduler.Optimizer
            learning rate scheduler, by default None
=======
        lr_schedular: Optional[torch.optim.lr_schedular.Optimizer]
            learning rate schedular, by default None
>>>>>>> 2c9216b9
        loss : torch.nn.modules, optional
            function to measure correctness of predictions, if not provided the model should contain it, by default None
        grad_accumulation_steps: None | int
            if provided gradients will be zeroed every n steps
        clip_grad_norm: Optional[float]
            clips gradient norm of an iterable of parameters. The norm is computed over all gradients together, as if
            they were concatenated into a single vector. Gradients are modified in-place, by default 1.0
        checkpoint_model_path : str, optional
            where to save the best model, by default "models/model.pth.tar"
        tqdm_update_interval : int, optional
            how often (in batches) loss value should be updated, by default 100

        Raises
        ------
        ValueError
            if loss-function is provided and it's not cross-entropy from torch.nn.functional
        ValueError
            if loss-function is not provided and the model instance doesn't contain such method
        """
        super().__init__()
        self.model = model
        self.optimizer = optimizer
        self.train_dataloader = train_dataloader
        self.eval_dataloader = eval_dataloader
        if device:
            self.device = device
            self.model.to(self.device)
        else:
            self.device = next(model.parameters()).device
        self.lr_scheduler = lr_scheduler
        # either model should contain the loss or the loss function has to be provided
        if loss:
            self.loss = loss
        elif hasattr(self.model, "loss"):
            self.loss = self.model.loss
        else:
            raise ValueError("Loss is not provided and model instance doesn't have such method")
        self.grad_accumulation_steps = grad_accumulation_steps
        self.clip_grad_norm = clip_grad_norm
        self.tqdm_update_interval = tqdm_update_interval
        self.checkpoint_model_path = checkpoint_model_path

    def __move_batch_to(self, batch: List[Tensor]) -> List[Tensor]:
        return [x.to(self.device) for x in batch]

    def _train_step(
        self,
        mode: str,
        idx: int,
        batch: Union[tuple, list],
    ) -> Tensor:
        # data should be on the same device as the model
        inputs, targets = self.__move_batch_to(batch)
        # during evaluation there is no need to store any information for backpropagation
        with torch.set_grad_enabled(mode == "train"):
            logits = self.model(inputs)
            loss = self.loss(logits, targets)
        # if training -> do the gradient descent
        if mode == "train":
            loss.backward()
            if self.clip_grad_norm:
                nn.utils.clip_grad_norm_(self.model.parameters(), max_norm=self.clip_grad_norm)
            # do weight update only every n grad accumulation steps if provided or every step if not
            if not self.grad_accumulation_steps or idx % self.grad_accumulation_steps == 0:
                self.optimizer.step()
                if self.lr_scheduler:
                    self.lr_scheduler.step(idx)
                self.optimizer.zero_grad(set_to_none=True)
        return loss

    def train(self, epochs: int) -> None:
        """Train the model for specified number of epochs.

        Parameters
        ----------
        epochs : int
            the number of epochs the model will be training
        """
        logger.debug("Training on '{}' device".format(self.device))
        best_eval_loss = float("inf")
        # iterate over epochs
        for epoch in range(epochs):
            tqdm.write(f" Epoch: {epoch} ".center(40, "="))
            # reuse code for training and evaluation
            for mode, dataloader in zip(
                ["train", "eval"],
                [self.train_dataloader, self.eval_dataloader],
            ):
                # set model into train or eval mode: required for BatchNorm or Dropout
                self.model.train() if mode == "train" else self.model.eval()
                tqdm_loop = tqdm(dataloader, desc=mode, ascii=True)
                epoch_loss = torch.tensor(0.0, device=self.device)  # to store accumulated loss during an epoch
                # iterate over batches
                for idx, batch in enumerate(tqdm_loop, start=1):
                    loss = self._train_step(mode, idx, batch)
                    # do not add `epoch_loss` into the computational graph
                    with torch.no_grad():
                        epoch_loss += loss
                    # update loss value in the tqdm output every `n` batches, so it's not updated too frequently
                    if idx % self.tqdm_update_interval == 0:
                        tqdm_loop.set_postfix(loss=epoch_loss.item() / idx)

                # save best performing model (epoch with the smallest eval loss)
                if mode == "eval":
                    eval_loss = epoch_loss.item() / len(dataloader)
                    tqdm.write(f"Eval averaged loss: {eval_loss:.4f}")
                    if eval_loss < best_eval_loss:
                        logger.info(
                            "Current eval loss is `{:.4f}` which is smaller than current best loss of `{:.4f}`; "
                            "saving the model...".format(eval_loss, best_eval_loss),
                        )
                        best_eval_loss = eval_loss
                        save_checkpoint(state=self.model.state_dict(), path=self.checkpoint_model_path)
                        logger.info("Best model is saved.")<|MERGE_RESOLUTION|>--- conflicted
+++ resolved
@@ -16,13 +16,8 @@
         optimizer: torch.optim.Optimizer,
         train_dataloader: DataLoader,
         eval_dataloader: DataLoader,
-<<<<<<< HEAD
-        device: None | str | torch.device,
-        lr_scheduler: None | torch.optim.lr_scheduler.Optimizer = None,
-=======
         device: Union[None, str, torch.device],
-        lr_schedular: Optional[torch.optim.lr_scheduler.Optimizer] = None,
->>>>>>> 2c9216b9
+        lr_scheduler: Optional[torch.optim.lr_scheduler.Optimizer] = None,
         loss: "torch.nn.modules" = None,
         grad_accumulation_steps: Optional[int] = None,
         clip_grad_norm: Optional[float] = 1.0,
@@ -44,13 +39,8 @@
         device: Union[None, str, torch.device]
             where the model and batch should be stored and executed
             if device is None, batch will be moved to the same device where the model is
-<<<<<<< HEAD
-        lr_scheduler: None | torch.optim.lr_scheduler.Optimizer
-            learning rate scheduler, by default None
-=======
         lr_schedular: Optional[torch.optim.lr_schedular.Optimizer]
             learning rate schedular, by default None
->>>>>>> 2c9216b9
         loss : torch.nn.modules, optional
             function to measure correctness of predictions, if not provided the model should contain it, by default None
         grad_accumulation_steps: None | int
